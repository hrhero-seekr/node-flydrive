'use strict'

/**
 * node-flydrive
 *
 * @license MIT
 * @copyright Slynova - Romain Lanz <romain.lanz@slynova.ch>
 */

<<<<<<< HEAD
module.exports = {
  local: require('./LocalFileSystem'),
  s3: require('./AwsS3'),
  oss: require('./Aliyun')
}
=======
const CE = require('../Exceptions')

const pathMap = {
  local: './LocalFileSystem',
  s3: './AwsS3',
  spaces: './AwsS3',
  ftp: './FTP',
}

const proxyHandler = {
  get (target, name) {
    const path = pathMap[name]

    if (path === undefined) {
      throw CE.DriverNotSupported.driver(name)
    }

    /* eslint-disable global-require, import/no-dynamic-require */
    return require(pathMap[name])
  },
}

module.exports = new Proxy({}, proxyHandler)
>>>>>>> 61c6614d
<|MERGE_RESOLUTION|>--- conflicted
+++ resolved
@@ -7,13 +7,6 @@
  * @copyright Slynova - Romain Lanz <romain.lanz@slynova.ch>
  */
 
-<<<<<<< HEAD
-module.exports = {
-  local: require('./LocalFileSystem'),
-  s3: require('./AwsS3'),
-  oss: require('./Aliyun')
-}
-=======
 const CE = require('../Exceptions')
 
 const pathMap = {
@@ -21,6 +14,7 @@
   s3: './AwsS3',
   spaces: './AwsS3',
   ftp: './FTP',
+  oss: './Aliyun'
 }
 
 const proxyHandler = {
@@ -36,5 +30,4 @@
   },
 }
 
-module.exports = new Proxy({}, proxyHandler)
->>>>>>> 61c6614d
+module.exports = new Proxy({}, proxyHandler)